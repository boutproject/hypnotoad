--- conflicted
+++ resolved
@@ -296,23 +296,18 @@
             )
             return
 
-<<<<<<< HEAD
-        with open(geqdsk_filename, "rt") as f:
-            self.eq = tokamak.read_geqdsk(f, options=dict(self.options))
-        # Use eq object's options so they get updated when we change the options table
-        self.options = self.eq.user_options
-        self.update_options_form()
-=======
         try:
             with open(geqdsk_filename, "rt") as f:
-                # Need to take a copy so that read_geqdsk doesn't delete used keys
-                self.eq = tokamak.read_geqdsk(f, options=copy.deepcopy(self.options))
+                self.eq = tokamak.read_geqdsk(f, options=dict(self.options))
+            # Use eq object's options so they get updated when we change the options
+            # table
+            self.options = self.eq.user_options
+            self.update_options_form()
         except (ValueError, RuntimeError) as e:
             error_message = QErrorMessage()
             error_message.showMessage(str(e))
             error_message.exec_()
             return
->>>>>>> fc369abd
 
         self.plot_widget.clear()
         self.eq.plotPotential(ncontours=40, axis=self.plot_widget.axes)
